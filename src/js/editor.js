/**
 * @fileoverview
 * @author Sungho Kim(sungho-kim@nhnent.com) FE Development Team/NHN Ent.
 */

import MarkdownEditor from './markdownEditor';
import MarkdownPreview from './mdPreview';
import WysiwygEditor from './wysiwygEditor';
import Layout from './layout';
import EventManager from './eventManager';
import CommandManager from './commandManager';
import extManager from './extManager';
import ImportManager from './importManager';
import CodeBlockManager from './codeBlockManager';
import Convertor from './convertor';
import ViewOnly from './viewOnly';
import i18n from './i18n';
import DefaultUI from './ui/defaultUI';

// markdown commands
import mdBold from './markdownCommands/bold';
import mdItalic from './markdownCommands/italic';
import mdStrike from './markdownCommands/strike';
import mdBlockquote from './markdownCommands/blockquote';
import mdHeading from './markdownCommands/heading';
import mdParagraph from './markdownCommands/paragraph';
import mdHR from './markdownCommands/hr';
import mdAddLink from './markdownCommands/addLink';
import mdAddImage from './markdownCommands/addImage';
import mdUL from './markdownCommands/ul';
import mdOL from './markdownCommands/ol';
import mdTable from './markdownCommands/table';
import mdTask from './markdownCommands/task';
import mdCode from './markdownCommands/code';
import mdCodeBlock from './markdownCommands/codeBlock';

// wysiwyg Commands
import wwBold from './wysiwygCommands/bold';
import wwItalic from './wysiwygCommands/italic';
import wwStrike from './wysiwygCommands/strike';
import wwBlockquote from './wysiwygCommands/blockquote';
import wwAddImage from './wysiwygCommands/addImage';
import wwAddLink from './wysiwygCommands/addLink';
import wwHR from './wysiwygCommands/hr';
import wwHeading from './wysiwygCommands/heading';
import wwParagraph from './wysiwygCommands/paragraph';
import wwUL from './wysiwygCommands/ul';
import wwOL from './wysiwygCommands/ol';
import wwTable from './wysiwygCommands/table';
import wwTableAddRow from './wysiwygCommands/tableAddRow';
import wwTableAddCol from './wysiwygCommands/tableAddCol';
import wwTableRemoveRow from './wysiwygCommands/tableRemoveRow';
import wwTableRemoveCol from './wysiwygCommands/tableRemoveCol';
import wwTableAlignCol from './wysiwygCommands/tableAlignCol';
import wwTableRemove from './wysiwygCommands/tableRemove';
import wwIncreaseDepth from './wysiwygCommands/increaseDepth';
import wwDecreaseDepth from './wysiwygCommands/decreaseDepth';
import wwTask from './wysiwygCommands/task';
import wwCode from './wysiwygCommands/code';
import wwCodeBlock from './wysiwygCommands/codeBlock';

const {util} = tui;

const __nedInstance = [];

/**
 * @callback addImageBlobHook
 * @param  {File} blob - image blob
 * @param  {callback} callback - callback function to be called after
 * @param  {string} source - source of an event the item belongs to. 'paste', 'drop', 'ui'
 */

/**
 * ToastUI Editor
 * @exports ToastUIEditor
 * @constructor
 * @class ToastUIEditor
 * @param {object} options Option object
     * @param {number} options.height Editor's height (px)
     * @param {string} options.initialValue Editor's initial value
     * @param {string} options.previewStyle Markdown editor's preview style (tab, vertical)
     * @param {string} options.initialEditType Initial editor type (markdown, wysiwyg)
     * @param {object} options.events eventlist Event list
         * @param {function} options.events.load It would be emitted when editor fully load
         * @param {function} options.events.change It would be emitted when content changed
         * @param {function} options.events.stateChange It would be emitted when format change by cursor position
         * @param {function} options.events.focus It would be emitted when editor get focus
         * @param {function} options.events.blur It would be emitted when editor loose focus
     * @param {object} options.hooks Hook list
         * @param {function} options.hooks.previewBeforeHook Submit preview to hook URL before preview be shown
         * @param {addImageBlobHook} options.hooks.addImageBlobHook hook for image upload.
    * @param {string} language language
    * @param {boolean} [options.useCommandShortcut=true] whether use keyboard shortcuts to perform commands
    * @param {boolean} useDefaultHTMLSanitizer use default htmlSanitizer
    * @param {string[]} options.codeBlockLanguages supported code block languages to be listed
 */
class ToastUIEditor {
    constructor(options) {
        const self = this;

        this.options = $.extend({
            previewStyle: 'tab',
            initialEditType: 'markdown',
            height: 300,
            language: 'en_US',
            useDefaultHTMLSanitizer: true,
            useCommandShortcut: true,
            codeBlockLanguages: CodeBlockManager.getHighlightJSLanguages()
        }, options);

        this.eventManager = new EventManager();

        this.importManager = new ImportManager(this.eventManager);

        this.commandManager = new CommandManager(this, {
            useCommandShortcut: this.options.useCommandShortcut
        });

        this.convertor = new Convertor(this.eventManager);

        if (this.options.useDefaultHTMLSanitizer) {
            this.convertor.initHtmlSanitizer();
        }

        if (this.options.hooks) {
            util.forEach(this.options.hooks, (fn, key) => {
                self.addHook(key, fn);
            });
        }

        if (this.options.events) {
            util.forEach(this.options.events, (fn, key) => {
                self.on(key, fn);
            });
        }

        this.layout = new Layout(options, this.eventManager);

        this.i18n = i18n;
        this.i18n.setCode(this.options.language);

        this.setUI(this.options.UI || new DefaultUI(this));

        this.mdEditor = MarkdownEditor.factory(this.layout.getMdEditorContainerEl(), this.eventManager);
        this.preview = new MarkdownPreview(this.layout.getPreviewEl(), this.eventManager, this.convertor);
        this.wwEditor = WysiwygEditor.factory(this.layout.getWwEditorContainerEl(), this.eventManager, {
            useCommandShortcut: this.options.useCommandShortcut
        });
        this.toMarkOptions = null;

        this.changePreviewStyle(this.options.previewStyle);

        this.changeMode(self.options.initialEditType, true);

        this.contentHeight(self.options.height);

        this.setValue(self.options.initialValue);

        extManager.applyExtension(self, self.options.exts);

        this.eventManager.emit('load', self);

        __nedInstance.push(this);
    }

    /**
     * 프리뷰가 보여지는 방식을 변경한다
     * @api
     * @memberOf ToastUIEditor
     * @param {string} style 스타일 이름 tab, vertical
     */
    changePreviewStyle(style) {
        this.layout.changePreviewStyle(style);
        this.mdPreviewStyle = style;
        this.eventManager.emit('changePreviewStyle', style);
        this.eventManager.emit('previewNeedsRefresh');
    }

    /**
     * call commandManager's exec method
     * @api
     * @memberOf ToastUIEditor
     */
    exec(...args) {
        this.commandManager.exec(...args);
    }

    addCommand(type, props) {
        if (!props) {
            this.commandManager.addCommand(type);
        } else {
            this.commandManager.addCommand(CommandManager.command(type, props));
        }
    }

    /**
     * After added command.
     */
    afterAddedCommand() {
        this.eventManager.emit('afterAddedCommand', this);
    }

    /**
     * Bind eventHandler to event type
     * @api
     * @memberOf ToastUIEditor
     * @param {string} type Event type
     * @param {function} handler Event handler
     */
    on(type, handler) {
        this.eventManager.listen(type, handler);
    }

    /**
     * Unbind eventHandler from event type
     * @api
     * @memberOf ToastUIEditor
     * @param {string} type Event type
     */
    off(type) {
        this.eventManager.removeEventHandler(type);
    }

    /**
     * Add hook to TUIEditor event
     * @api
     * @memberOf ToastUIEditor
     * @param {string} type Event type
     * @param {function} handler Event handler
     */
    addHook(type, handler) {
        this.eventManager.removeEventHandler(type);
        this.eventManager.listen(type, handler);
    }

    /**
     * Remove hook from TUIEditor event
     * @api
     * @memberOf ToastUIEditor
     * @param {string} type Event type
     */
    removeHook(type) {
        this.eventManager.removeEventHandler(type);
    }

    /**
     * Get CodeMirror instance
     * @api
     * @memberOf ToastUIEditor
     * @returns {CodeMirror}
     */
    getCodeMirror() {
        return this.mdEditor.getEditor();
    }

    /**
     * Get SquireExt instance
     * @api
     * @memberOf ToastUIEditor
     * @returns {SquireExt}
     */
    getSquire() {
        return this.wwEditor.getEditor();
    }

    /**
     * Set focus to current Editor
     * @api
     * @memberOf ToastUIEditor
     */
    focus() {
        this.getCurrentModeEditor().focus();
    }

    /**
     * Remove focus of current Editor
     * @api
     * @memberOf ToastUIEditor
     */
    blur() {
        this.getCurrentModeEditor().blur();
    }

    /**
     * Set cursor position to end
     * @api
     * @memberOf ToastUIEditor
     */
    moveCursorToEnd() {
        this.getCurrentModeEditor().moveCursorToEnd();
    }

    /**
     * Set cursor position to start
     * @api
     * @memberOf ToastUIEditor
     */
    moveCursorToStart() {
        this.getCurrentModeEditor().moveCursorToStart();
    }

    /**
     * Set markdown syntax text.
     * @api
     * @memberOf ToastUIEditor
     * @param {string} markdown - markdown syntax text.
     */
    setMarkdown(markdown) {
        markdown = markdown || '';

        if (this.isMarkdownMode()) {
            this.mdEditor.setValue(markdown);
        } else {
            this.wwEditor.setValue(this.convertor.toHTML(markdown));
        }

        this.eventManager.emit('setMarkdownAfter', markdown);
    }

    /**
     * Set html value.
     * @api
     * @memberOf ToastUIEditor
     * @param {string} html - html syntax text
     */
    setHtml(html) {
        html = html || '';
        this.wwEditor.setValue(html);

        if (this.isMarkdownMode()) {
            const markdown = this.convertor.toMarkdown(this.wwEditor.getValue(), this.toMarkOptions);
            this.mdEditor.setValue(markdown);
            this.eventManager.emit('setMarkdownAfter', markdown);
        }
    }

    /**
     * Set markdown syntax text.
     * @api
     * @memberOf ToastUIEditor
     * @param {string} value - markdown syntax text
     * @deprecated
     */
    setValue(value) {
        this.setMarkdown(value);
    }

    /**
     * Get markdown syntax text.
     * @api
     * @memberOf ToastUIEditor
     * @returns {string}
     */
    getMarkdown() {
        let markdown;

        if (this.isMarkdownMode()) {
            markdown = this.mdEditor.getValue();
        } else {
            markdown = this.convertor.toMarkdown(this.wwEditor.getValue(), this.toMarkOptions);
        }

        return markdown;
    }

    /**
     * Get html syntax text.
     * @api
     * @memberOf ToastUIEditor
     * @returns {string}
     */
    getHtml() {
        if (this.isWysiwygMode()) {
            this.mdEditor.setValue(this.convertor.toMarkdown(this.wwEditor.getValue(), this.toMarkOptions));
        }

        return this.convertor.toHTML(this.mdEditor.getValue());
    }

    /**
     * Get editor value.
     * @api
     * @memberOf ToastUIEditor
     * @returns {string}
     * @deprecated
     */
    getValue() {
        return this.getMarkdown();
    }

    /**
     * insert text
     * @param {string} text - text string to insert
     * @memberof ToastUIEditor
     */
    insertText(text) {
        if (this.isMarkdownMode()) {
            this.mdEditor.replaceSelection(text);
        } else {
            this.wwEditor.insertText(text);
        }
    }

    /**
     * Add widget to selection
     * @api
     * @memberOf ToastUIEditor
     * @param {Range} selection Current selection
     * @param {Node} node widget node
     * @param {string} style Adding style "over" or "bottom"
     * @param {number} [offset] Offset for adjust position
     */
    addWidget(selection, node, style, offset) {
        this.getCurrentModeEditor().addWidget(selection, node, style, offset);
    }

    /**
     * Set and return content area height
     * @api
     * @memberOf ToastUIEditor
     * @param {number} height Content area height
     * @returns {number}
     */
    contentHeight(height) {
        if (height) {
            this._contentHeight = height;
            this.mdEditor.setHeight(height);
            this.preview.setHeight(height);
            this.wwEditor.setHeight(height);
        }

        return this._contentHeight;
    }

    /**
     * Get current editor mode name
     * @api
     * @memberOf ToastUIEditor
     * @returns {string}
     */
    getCurrentModeEditor() {
        let editor;

        if (this.isMarkdownMode()) {
            editor = this.mdEditor;
        } else {
            editor = this.wwEditor;
        }

        return editor;
    }

    /**
     * Return true if current editor mode is Markdown
     * @api
     * @memberOf ToastUIEditor
     * @returns {boolean}
     */
    isMarkdownMode() {
        return this.currentMode === 'markdown';
    }

    /**
     * Return true if current editor mode is WYSIWYG
     * @api
     * @memberOf ToastUIEditor
     * @returns {boolean}
     */
    isWysiwygMode() {
        return this.currentMode === 'wysiwyg';
    }

    /**
     * Return false
     * @api
     * @memberOf ToastUIEditor
     * @returns {boolean}
     */
    isViewOnly() {
        return false;
    }

    /**
     * Get current Markdown editor's preview style
     * @api
     * @memberOf ToastUIEditor
     * @returns {string}
     */
    getCurrentPreviewStyle() {
        return this.mdPreviewStyle;
    }

    /**
     * Change editor's mode to given mode string
     * @api
     * @memberOf ToastUIEditor
     * @param {string} mode Editor mode name of want to change
     * @param {boolean} isWithoutFocus Change mode without focus
     */
    changeMode(mode, isWithoutFocus) {
        if (this.currentMode === mode) {
            return;
        }

        this.eventManager.emit('changeModeBefore', this.currentMode);

        this.currentMode = mode;

        if (this.isWysiwygMode()) {
            this.layout.switchToWYSIWYG();
            this.wwEditor.setValue(this.convertor.toHTML(this.mdEditor.getValue()));
            this.eventManager.emit('changeModeToWysiwyg');
        } else {
            this.layout.switchToMarkdown();
            this.mdEditor.setValue(this.convertor.toMarkdown(this.wwEditor.getValue(), this.toMarkOptions));
            this.getCodeMirror().refresh();
            this.eventManager.emit('changeModeToMarkdown');
        }

        this.eventManager.emit('changeMode', mode);

        if (!isWithoutFocus) {
            this.focus();
        }
    }

    /**
     * Remove TUIEditor from document
     * @api
     * @memberOf ToastUIEditor
     */
    remove() {
        const self = this;
        let i = __nedInstance.length - 1;
        this.wwEditor.remove();
        this.mdEditor.remove();
        this.layout.remove();

        if (this.getUI()) {
            this.getUI().remove();
        }

        this.eventManager.emit('removeEditor');
        this.eventManager.events.forEach((value, key) => {
            self.off(key);
        });
        this.eventManager = null;

        for (; i >= 0; i -= 1) {
            if (__nedInstance[i] === this) {
                __nedInstance.splice(i, 1);
            }
        }
    }

    /**
     * Hide TUIEditor
     * @api
     * @memberOf ToastUIEditor
     */
    hide() {
        this.eventManager.emit('hide', this);
    }

    /**
     * Show TUIEditor
     * @api
     * @memberOf ToastUIEditor
     */
    show() {
        this.eventManager.emit('show', this);
        this.getCodeMirror().refresh();
    }

    /**
     * Scroll Editor content to Top
     * @api
     * @memberOf ToastUIEditor
     * @param {number} value Scroll amount
     * @returns {number}
     */
    scrollTop(value) {
        return this.getCurrentModeEditor().scrollTop(value);
    }

    /**
     * Set UI to private UI property
     * @api
     * @memberOf ToastUIEditor
     * @param {UI} UI UI instance
     */
    setUI(UI) {
        this._ui = UI;
    }

    /**
     * Get _ui property
     * @api
     * @memberOf ToastUIEditor
     * @returns {UI}
     */
    getUI() {
        return this._ui;
    }

    /**
     * Reset TUIEditor
     * @api
     * @memberOf ToastUIEditor
     */
    reset() {
        this.wwEditor.reset();
        this.mdEditor.reset();
    }

    /**
     * Get current range
     * @api
     * @memberOf ToastUIEditor
     * @returns {{start, end}|Range}
     */
    getRange() {
        return this.getCurrentModeEditor().getRange();
    }

    /**
     * Get text object of current range
     * @api
     * @memberOf ToastUIEditor
     * @param {{start, end}|Range} range Range object of each editor
     * @returns {object} TextObject class
     */
    getTextObject(range) {
        return this.getCurrentModeEditor().getTextObject(range);
    }

    /**
     * get selected text
     * @returns {string} - selected text
     * @memberof ToastUIEditor
     */
    getSelectedText() {
        const range = this.getRange();
        const textObject = this.getTextObject(range);

        return textObject.getTextContent() || '';
    }

    /**
<<<<<<< HEAD
=======
     * get markdownit with code highlight instance from convertor
     * @returns {markdownit} - markdownit instance
     * @memberof ToastUIEditor
     */
    getMarkdownHighlightRenderer() {
        return this.convertor.getMarkdownHighlightRenderer();
    }

    /**
     * set markdownit instance
     * @param {markdownit} markdownitHighlight - markdownit instance
     * @memberof ToastUIEditor
     */
    setMarkdownHighlightRenderer(markdownitHighlight) {
        this.convertor.setMarkdownHighlightRenderer(markdownitHighlight);
    }

    /**
>>>>>>> 3d955389
     * Get instance of TUIEditor
     * @api
     * @memberOf ToastUIEditor
     * @returns {Array}
     */
    static getInstances() {
        return __nedInstance;
    }

    /**
     * Define extension
     * @api
     * @memberOf ToastUIEditor
     * @param {string} name Extension name
     * @param {ExtManager~extension} ext extension
     */
    static defineExtension(name, ext) {
        extManager.defineExtension(name, ext);
    }

    /**
     * Factory method for Editor
     * @api
     * @memberOf ToastUIEditor
     * @param {object} options Option for initialize TUIEditor
     * @returns {ToastUIEditor}
     */
    static factory(options) {
        let tuiEditor;

        if (options.viewOnly) {
            tuiEditor = new ViewOnly(options);
        } else {
            tuiEditor = new ToastUIEditor(options);

            tuiEditor.addCommand(mdBold);
            tuiEditor.addCommand(mdItalic);
            tuiEditor.addCommand(mdBlockquote);
            tuiEditor.addCommand(mdHeading);
            tuiEditor.addCommand(mdParagraph);
            tuiEditor.addCommand(mdHR);
            tuiEditor.addCommand(mdAddLink);
            tuiEditor.addCommand(mdAddImage);
            tuiEditor.addCommand(mdUL);
            tuiEditor.addCommand(mdOL);
            tuiEditor.addCommand(mdTable);
            tuiEditor.addCommand(mdTask);
            tuiEditor.addCommand(mdCode);
            tuiEditor.addCommand(mdCodeBlock);
            tuiEditor.addCommand(mdStrike);

            tuiEditor.addCommand(wwBold);
            tuiEditor.addCommand(wwItalic);
            tuiEditor.addCommand(wwBlockquote);
            tuiEditor.addCommand(wwUL);
            tuiEditor.addCommand(wwOL);
            tuiEditor.addCommand(wwAddImage);
            tuiEditor.addCommand(wwAddLink);
            tuiEditor.addCommand(wwHR);
            tuiEditor.addCommand(wwHeading);
            tuiEditor.addCommand(wwParagraph);
            tuiEditor.addCommand(wwIncreaseDepth);
            tuiEditor.addCommand(wwDecreaseDepth);
            tuiEditor.addCommand(wwTask);
            tuiEditor.addCommand(wwTable);
            tuiEditor.addCommand(wwTableAddRow);
            tuiEditor.addCommand(wwTableAddCol);
            tuiEditor.addCommand(wwTableRemoveRow);
            tuiEditor.addCommand(wwTableRemoveCol);
            tuiEditor.addCommand(wwTableAlignCol);
            tuiEditor.addCommand(wwTableRemove);
            tuiEditor.addCommand(wwCode);
            tuiEditor.addCommand(wwCodeBlock);
            tuiEditor.addCommand(wwStrike);
        }

        return tuiEditor;
    }
}

/**
 * Export i18n instance
 * @type {I18n}
 */
ToastUIEditor.i18n = i18n;

module.exports = ToastUIEditor;<|MERGE_RESOLUTION|>--- conflicted
+++ resolved
@@ -647,8 +647,6 @@
     }
 
     /**
-<<<<<<< HEAD
-=======
      * get markdownit with code highlight instance from convertor
      * @returns {markdownit} - markdownit instance
      * @memberof ToastUIEditor
@@ -667,7 +665,6 @@
     }
 
     /**
->>>>>>> 3d955389
      * Get instance of TUIEditor
      * @api
      * @memberOf ToastUIEditor
