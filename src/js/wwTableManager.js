--- conflicted
+++ resolved
@@ -816,7 +816,6 @@
     });
 };
 
-<<<<<<< HEAD
 WwTableManager.prototype._expandTableIfNeed = function(fragment) {
     var range = this.wwe.getEditor().getSelection().cloneRange();
     var $table = $(range.startContainer).parents('table');
@@ -880,7 +879,7 @@
         $table.find('tbody').append(newRow.clone()[0]);
     }
 };
-=======
+
 /**
  * Change selection to next or previous cell
  * @param {HTMLElement} currentCell current TD or TH
@@ -907,6 +906,5 @@
         range.collapse(true);
     }
 }
->>>>>>> 202825e4
 
 module.exports = WwTableManager;