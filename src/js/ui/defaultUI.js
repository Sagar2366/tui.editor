--- conflicted
+++ resolved
@@ -156,52 +156,6 @@
         });
     }
 
-<<<<<<< HEAD
-    this.markdownTab.on('itemClick', (ev, itemText) => {
-        if (itemText === 'Preview') {
-            editor.eventManager.emit('previewNeedsRefresh');
-        } else {
-            editor.getCodeMirror().focus();
-        }
-    });
-};
-
-DefaultUI.prototype._initPopupAddLink = function() {
-    this.popupAddLink = new PopupAddLink({
-        $target: this.$el,
-        editor: this.editor
-    });
-};
-
-DefaultUI.prototype._initPopupAddImage = function() {
-    this.popupAddImage = new PopupAddImage({
-        $target: this.$el,
-        eventManager: this.editor.eventManager
-    });
-};
-
-DefaultUI.prototype._initPopupAddTable = function() {
-    this.popupAddTable = new PopupAddTable({
-        $target: this.$el,
-        eventManager: this.editor.eventManager,
-        $button: this.$el.find('button.tui-table'),
-        css: {
-            'position': 'absolute'
-        }
-    });
-};
-
-DefaultUI.prototype._initPopupAddHeading = function() {
-    this.popupAddHeading = new PopupAddHeading({
-        $target: this.$el,
-        eventManager: this.editor.eventManager,
-        $button: this.$el.find('button.tui-heading'),
-        css: {
-            'position': 'absolute'
-        }
-    });
-};
-=======
     _initPopupAddHeading() {
         this.popupAddHeading = new PopupAddHeading({
             $target: this.$el,
@@ -212,7 +166,6 @@
             }
         });
     }
->>>>>>> 3d955389
 
     _initPopupTableUtils() {
         this._editor.eventManager.listen('contextmenu', ev => {
@@ -228,14 +181,6 @@
         });
     }
 
-<<<<<<< HEAD
-    this.editor.eventManager.listen('contextmenu', ev => {
-        if ($(ev.data.target).parents('[contenteditable=true] table').length > 0) {
-            ev.data.preventDefault();
-            self.editor.eventManager.emit('openPopupTableUtils', ev.data);
-        }
-    });
-=======
     _initPopupCodeBlockLanguages() {
         const editor = this._editor;
         this.popupCodeBlockLanguages = new PopupCodeBlockLanguages({
@@ -244,7 +189,6 @@
             languages: editor.convertor.getCodeBlockManager().getSupportedLanguages()
         });
     }
->>>>>>> 3d955389
 
     _initPopupCodeBlockEditor() {
         this.popupCodeBlockEditor = new PopupCodeBlockEditor({
