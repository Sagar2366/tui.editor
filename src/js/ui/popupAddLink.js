/**
 * @fileoverview Implements PopupAddLink
 * @author Sungho Kim(sungho-kim@nhnent.com) FE Development Team/NHN Ent.
 */

import LayerPopup from './layerpopup';
import i18n from '../i18n';
import ImportManager from '../importManager';

<<<<<<< HEAD
const util = tui.util;
=======
const {util} = tui;
>>>>>>> 3d955389
const URL_REGEX = /^(https?:\/\/)?([\da-z.-]+)\.([a-z.]{2,6})(\/([^\s]*))?$/;

/**
 * PopupAddLink
 * It implements a link Add Popup
 * @class PopupAddLink
 * @extends {LayerPopup}
 */
<<<<<<< HEAD
function PopupAddLink(options) {
    /* eslint-disable indent */
    const POPUP_CONTENT =
        `<label for="linkText">${i18n.get('Link text')}</label>
        <input type="text" class="te-link-text-input" />
        <label for="url">${i18n.get('URL')}</label>
        <input type="text" class="te-url-input" />
        <div class="te-button-section">
            <button type="button" class="te-ok-button">${i18n.get('OK')}</button>
            <button type="button" class="te-close-button">${i18n.get('Cancel')}</button>
        </div>`;
    /* eslint-enable indent */

    options = util.extend({
        title: i18n.get('Insert link'),
        className: 'te-popup-add-link tui-editor-popup',
        content: POPUP_CONTENT
    }, options);

    LayerPopup.call(this, options);

    this._editor = options.editor;

    this.render();
    this._initDOM();
    this._bindContentEvent();
    this._linkWithEventManager(options.editor.eventManager);
}

PopupAddLink.prototype = util.extend(
    {},
    LayerPopup.prototype
);

PopupAddLink.prototype._initDOM = function() {
    const el = this.$el.get(0);
    this._inputText = el.querySelector('.te-link-text-input');
    this._inputURL = el.querySelector('.te-url-input');
};

PopupAddLink.prototype._bindContentEvent = function() {
    this.on('click .te-ok-button', () => {
        this.trigger('okButtonClicked', this);
        this.hide();
    });

    this.on('click .te-close-button', () => {
        this.trigger('closeButtonClicked', this);
        this.hide();
    });

    this.on('shown', () => {
        const inputText = this._inputText;
        const inputURL = this._inputURL;

        const selectedText = this._editor.getSelectedText().trim();

        inputText.value = selectedText;
        if (URL_REGEX.exec(selectedText)) {
            inputURL.value = selectedText;
        }

        if (selectedText.length > 0 && inputURL.value.length < 1) {
            inputURL.focus();
        } else {
            inputText.focus();
            inputText.setSelectionRange(0, selectedText.length);
        }
    });

    this.on('hidden', () => {
        this.resetInputs();
    });
};

PopupAddLink.prototype._linkWithEventManager = function(eventManager) {
    eventManager.listen('focus', () => {
        this.hide();
    });

    eventManager.listen('openPopupAddLink', () => {
        eventManager.emit('closeAllPopup');
        this.show();
    });

    eventManager.listen('closeAllPopup', () => {
        this.hide();
    });

    this.on('okButtonClicked', () => {
        eventManager.emit('command', 'AddLink', this.getValue());
    });
};

PopupAddLink.prototype.getValue = function() {
    const linkText = ImportManager.decodeURIGraceful(this._inputText.value, decodeURIComponent);
    const url = ImportManager.decodeURIGraceful(this._inputURL.value, decodeURI);

    return {
        linkText,
        url
    };
};

PopupAddLink.prototype.resetInputs = function() {
    this._inputText.value = '';
    this._inputURL.value = '';
};

=======
class PopupAddLink extends LayerPopup {

    /**
     * Creates an instance of PopupAddLink.
     * @param {LayerPopupOption} options - layer popup options
     * @memberof PopupAddLink
     */
    constructor(options) {
        const POPUP_CONTENT = `
            <label for="linkText">${i18n.get('Link text')}</label>
            <input type="text" class="te-link-text-input" />
            <label for="url">${i18n.get('URL')}</label>
            <input type="text" class="te-url-input" />
            <div class="te-button-section">
                <button type="button" class="te-ok-button">${i18n.get('OK')}</button>
                <button type="button" class="te-close-button">${i18n.get('Cancel')}</button>
            </div>
        `;
        options = util.extend({
            header: true,
            title: i18n.get('Insert link'),
            className: 'te-popup-add-link tui-editor-popup',
            content: POPUP_CONTENT
        }, options);
        super(options);
    }

    /**
     * init instance.
     * store properties & prepare before initialize DOM
     * @param {LayerPopupOption} options - layer popup options
     * @memberof PopupAddLink
     * @protected
     * @override
     */
    _initInstance(options) {
        super._initInstance(options);

        this._editor = options.editor;
        this._eventManager = options.editor.eventManager;
    }

    /**
     * initialize DOM, render popup
     * @memberof PopupAddLink
     * @protected
     * @override
     */
    _initDOM() {
        super._initDOM();

        const el = this.$el.get(0);
        this._inputText = el.querySelector('.te-link-text-input');
        this._inputURL = el.querySelector('.te-url-input');
    }

    /**
     * bind DOM events
     * @memberof PopupAddLink
     * @protected
     * @override
     */
    _initDOMEvent() {
        super._initDOMEvent();

        this.on('click .te-close-button', () => this.hide());
        this.on('click .te-ok-button', () => {
            this._eventManager.emit('command', 'AddLink', this._getValue());
            this.hide();
        });

        this.on('shown', () => {
            const inputText = this._inputText;
            const inputURL = this._inputURL;

            const selectedText = this._editor.getSelectedText().trim();

            inputText.value = selectedText;
            if (URL_REGEX.exec(selectedText)) {
                inputURL.value = selectedText;
            }

            if (selectedText.length > 0 && inputURL.value.length < 1) {
                inputURL.focus();
            } else {
                inputText.focus();
                inputText.setSelectionRange(0, selectedText.length);
            }
        });

        this.on('hidden', () => {
            this._resetInputs();
        });
    }

    /**
     * bind editor events
     * @memberof PopupAddLink
     * @protected
     * @abstract
     */
    _initEditorEvent() {
        super._initEditorEvent();

        const eventManager = this._eventManager;
        eventManager.listen('focus', () => this.hide());
        eventManager.listen('closeAllPopup', () => this.hide());
        eventManager.listen('openPopupAddLink', () => {
            eventManager.emit('closeAllPopup');
            this.show();
        });
    }

    _getValue() {
        const linkText = ImportManager.decodeURIGraceful(this._inputText.value, decodeURIComponent);
        const url = ImportManager.decodeURIGraceful(this._inputURL.value, decodeURI);

        return {
            linkText,
            url
        };
    }

    _resetInputs() {
        this._inputText.value = '';
        this._inputURL.value = '';
    }
}

>>>>>>> 3d955389
module.exports = PopupAddLink;<|MERGE_RESOLUTION|>--- conflicted
+++ resolved
@@ -7,11 +7,7 @@
 import i18n from '../i18n';
 import ImportManager from '../importManager';
 
-<<<<<<< HEAD
-const util = tui.util;
-=======
 const {util} = tui;
->>>>>>> 3d955389
 const URL_REGEX = /^(https?:\/\/)?([\da-z.-]+)\.([a-z.]{2,6})(\/([^\s]*))?$/;
 
 /**
@@ -20,117 +16,6 @@
  * @class PopupAddLink
  * @extends {LayerPopup}
  */
-<<<<<<< HEAD
-function PopupAddLink(options) {
-    /* eslint-disable indent */
-    const POPUP_CONTENT =
-        `<label for="linkText">${i18n.get('Link text')}</label>
-        <input type="text" class="te-link-text-input" />
-        <label for="url">${i18n.get('URL')}</label>
-        <input type="text" class="te-url-input" />
-        <div class="te-button-section">
-            <button type="button" class="te-ok-button">${i18n.get('OK')}</button>
-            <button type="button" class="te-close-button">${i18n.get('Cancel')}</button>
-        </div>`;
-    /* eslint-enable indent */
-
-    options = util.extend({
-        title: i18n.get('Insert link'),
-        className: 'te-popup-add-link tui-editor-popup',
-        content: POPUP_CONTENT
-    }, options);
-
-    LayerPopup.call(this, options);
-
-    this._editor = options.editor;
-
-    this.render();
-    this._initDOM();
-    this._bindContentEvent();
-    this._linkWithEventManager(options.editor.eventManager);
-}
-
-PopupAddLink.prototype = util.extend(
-    {},
-    LayerPopup.prototype
-);
-
-PopupAddLink.prototype._initDOM = function() {
-    const el = this.$el.get(0);
-    this._inputText = el.querySelector('.te-link-text-input');
-    this._inputURL = el.querySelector('.te-url-input');
-};
-
-PopupAddLink.prototype._bindContentEvent = function() {
-    this.on('click .te-ok-button', () => {
-        this.trigger('okButtonClicked', this);
-        this.hide();
-    });
-
-    this.on('click .te-close-button', () => {
-        this.trigger('closeButtonClicked', this);
-        this.hide();
-    });
-
-    this.on('shown', () => {
-        const inputText = this._inputText;
-        const inputURL = this._inputURL;
-
-        const selectedText = this._editor.getSelectedText().trim();
-
-        inputText.value = selectedText;
-        if (URL_REGEX.exec(selectedText)) {
-            inputURL.value = selectedText;
-        }
-
-        if (selectedText.length > 0 && inputURL.value.length < 1) {
-            inputURL.focus();
-        } else {
-            inputText.focus();
-            inputText.setSelectionRange(0, selectedText.length);
-        }
-    });
-
-    this.on('hidden', () => {
-        this.resetInputs();
-    });
-};
-
-PopupAddLink.prototype._linkWithEventManager = function(eventManager) {
-    eventManager.listen('focus', () => {
-        this.hide();
-    });
-
-    eventManager.listen('openPopupAddLink', () => {
-        eventManager.emit('closeAllPopup');
-        this.show();
-    });
-
-    eventManager.listen('closeAllPopup', () => {
-        this.hide();
-    });
-
-    this.on('okButtonClicked', () => {
-        eventManager.emit('command', 'AddLink', this.getValue());
-    });
-};
-
-PopupAddLink.prototype.getValue = function() {
-    const linkText = ImportManager.decodeURIGraceful(this._inputText.value, decodeURIComponent);
-    const url = ImportManager.decodeURIGraceful(this._inputURL.value, decodeURI);
-
-    return {
-        linkText,
-        url
-    };
-};
-
-PopupAddLink.prototype.resetInputs = function() {
-    this._inputText.value = '';
-    this._inputURL.value = '';
-};
-
-=======
 class PopupAddLink extends LayerPopup {
 
     /**
@@ -260,5 +145,4 @@
     }
 }
 
->>>>>>> 3d955389
 module.exports = PopupAddLink;