--- conflicted
+++ resolved
@@ -865,8 +865,6 @@
     background-color: #f4f4f4;
 }
 
-<<<<<<< HEAD
-=======
 .tui-popup-code-block-editor .tui-popup-wrapper {
     width: 70%;
     height: 70%;
@@ -977,7 +975,6 @@
     }
 }
 
->>>>>>> 2b6a9082
 @media screen and (max-width: 480px) {
     .tui-popup-wrapper {
         max-width: 300px;
